example/*.output
target/
.idea/
*.iml
*.DS_Store
<<<<<<< HEAD
tags
*.swp
=======
*.swp
tags
>>>>>>> 62798753
<|MERGE_RESOLUTION|>--- conflicted
+++ resolved
@@ -3,10 +3,5 @@
 .idea/
 *.iml
 *.DS_Store
-<<<<<<< HEAD
-tags
 *.swp
-=======
-*.swp
-tags
->>>>>>> 62798753
+tags