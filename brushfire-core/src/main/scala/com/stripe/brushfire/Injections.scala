package com.stripe.brushfire

import com.twitter.algebird._
import com.twitter.bijection._
import com.twitter.chill._
import com.twitter.bijection.json._
import com.twitter.bijection.Inversion.{ attempt, attemptWhen }
import com.twitter.bijection.InversionFailure.{ failedAttempt, partialFailure }
import JsonNodeInjection._
import org.codehaus.jackson.JsonNode
import org.codehaus.jackson.node.JsonNodeFactory
import scala.util._
import scala.collection.JavaConverters._
import scala.util.control.NonFatal

object JsonInjections {
  implicit def mapInjection[L, W](implicit labelInj: Injection[L, String], weightInj: JsonNodeInjection[W]): JsonNodeInjection[Map[L, W]] =
    new AbstractJsonNodeInjection[Map[L, W]] {
      def apply(frequencies: Map[L, W]) =
        toJsonNode(frequencies.map { case (k, v) => labelInj(k) -> toJsonNode(v) })

      override def invert(n: JsonNode) =
        fromJsonNode[Map[String, W]](n).flatMap { map =>
          attempt(map) { m =>
            m.map { case (str, v) => labelInj.invert(str).toOption.get -> v }
          }
        }
    }

  implicit def dispatchJsonNodeInjection[A: JsonNodeInjection, B: JsonNodeInjection, C: JsonNodeInjection, D: JsonNodeInjection]: JsonNodeInjection[Dispatched[A, B, C, D]] = new AbstractJsonNodeInjection[Dispatched[A, B, C, D]] {
    def apply(dispatched: Dispatched[A, B, C, D]) = {
      val obj = JsonNodeFactory.instance.objectNode
      dispatched match {
        case Ordinal(v) => obj.put("ordinal", toJsonNode(v))
        case Nominal(v) => obj.put("nominal", toJsonNode(v))
        case Continuous(v) => obj.put("continuous", toJsonNode(v))
        case Sparse(v) => obj.put("sparse", toJsonNode(v))
      }
      obj
    }

    override def invert(n: JsonNode) = n.getFieldNames.asScala.toList.headOption match {
      case Some("ordinal") => fromJsonNode[A](n.get("ordinal")).map { Ordinal(_) }
      case Some("nominal") => fromJsonNode[B](n.get("nominal")).map { Nominal(_) }
      case Some("continuous") => fromJsonNode[C](n.get("continuous")).map { Continuous(_) }
      case Some("sparse") => fromJsonNode[D](n.get("sparse")).map { Sparse(_) }
      case _ => sys.error("Not a dispatched node: " + n)
    }
  }

  implicit def optionJsonNodeInjection[T: JsonNodeInjection] = new AbstractJsonNodeInjection[Option[T]] {
    def apply(opt: Option[T]) = {
      val ary = JsonNodeFactory.instance.arrayNode
      opt.foreach { t => ary.add(toJsonNode(t)) }
      ary
    }

    def invert(n: JsonNode) =
      n.getElements.asScala.toList.headOption match {
        case Some(c) => fromJsonNode[T](c).map { t => Some(t) }
        case None => Success(None: Option[T])
      }
  }

  implicit val bool2String: Injection[Boolean, String] = new AbstractInjection[Boolean, String] {
    def apply(b: Boolean) = b.toString
    override def invert(s: String) = s match {
      case "true" => Success(true)
      case "false" => Success(false)
      case _ => failedAttempt(s)
    }
  }

  implicit def treeJsonInjection[K, V, T](
    implicit kInj: JsonNodeInjection[K],
    pInj: JsonNodeInjection[T],
    vInj: JsonNodeInjection[V],
    mon: Monoid[T],
    ord: Ordering[V] = null): JsonNodeInjection[Tree[K, V, T]] = {

    implicit def predicateJsonNodeInjection: JsonNodeInjection[Predicate[V]] =
      new AbstractJsonNodeInjection[Predicate[V]] {
        def apply(pred: Predicate[V]) = {
          val obj = JsonNodeFactory.instance.objectNode
          pred match {
            case IsPresent(None) => obj.put("exists", JsonNodeFactory.instance.nullNode)
            case IsPresent(Some(pred)) => obj.put("exists", toJsonNode(pred)(predicateJsonNodeInjection))
            case EqualTo(v) => obj.put("eq", toJsonNode(v))
            case LessThan(v) => obj.put("lt", toJsonNode(v))
            case Not(pred) => obj.put("not", toJsonNode(pred)(predicateJsonNodeInjection))
            case AnyOf(preds) => {
              val ary = JsonNodeFactory.instance.arrayNode
              preds.foreach { pred => ary.add(toJsonNode(pred)(predicateJsonNodeInjection)) }
              obj.put("or", ary)
            }
          }
          obj
        }

        override def invert(n: JsonNode) = {
          n.getFieldNames.asScala.toList.headOption match {
            case Some("eq") => fromJsonNode[V](n.get("eq")).map { EqualTo(_) }
            case Some("lt") => {
              if (ord == null)
                sys.error("No Ordering[V] supplied but less than used")
              else
                fromJsonNode[V](n.get("lt")).map { LessThan(_) }
            }
            case Some("not") => fromJsonNode[Predicate[V]](n.get("not")).map { Not(_) }
            case Some("or") => fromJsonNode[List[Predicate[V]]](n.get("or")).map { AnyOf(_) }
<<<<<<< HEAD
=======
            case Some("exists") =>
              val predNode = n.get("exists")
              if (predNode.isNull) Success(IsPresent[V](None))
              else fromJsonNode[Predicate[V]](predNode).map(p => IsPresent(Some(p)))
>>>>>>> 62798753
            case _ => sys.error("Not a predicate node")
          }
        }
      }

    implicit def nodeJsonNodeInjection: JsonNodeInjection[Node[K, V, T, Unit]] =
      new AbstractJsonNodeInjection[Node[K, V, T, Unit]] {
        def apply(node: Node[K, V, T, Unit]) = node match {
          case LeafNode(index, target, _) => {
            val obj = JsonNodeFactory.instance.objectNode
            obj.put("leaf", toJsonNode(index))
            obj.put("distribution", toJsonNode(target))
            obj
          }

          case SplitNode(children) => {
            val ary = JsonNodeFactory.instance.arrayNode
            children.foreach {
              case (feature, predicate, child) => {
                val obj = JsonNodeFactory.instance.objectNode
                obj.put("feature", toJsonNode(feature))
                obj.put("predicate", toJsonNode(predicate))
                obj.put("display", toJsonNode(Predicate.display(predicate)))
                obj.put("children", toJsonNode(child)(nodeJsonNodeInjection))
                ary.add(obj)
              }
            }
            ary
          }
        }

        def tryChild(node: JsonNode, property: String) = Try {
          val child = node.get(property)
          assert(child != null, property + " != null")
          child
        }

        override def invert(n: JsonNode) = {
          Option(n.get("leaf")) match {
            case Some(indexNode) => fromJsonNode[Int](indexNode).flatMap { index =>
              fromJsonNode[T](n.get("distribution")).map { target =>
                LeafNode(index, target)
              }
            }

            case None => {
              val children = n.getElements.asScala.map { c =>
                for (
                  featureNode <- tryChild(c, "feature");
                  feature <- fromJsonNode[K](featureNode);
                  predicateNode <- tryChild(c, "predicate");
                  predicate <- fromJsonNode[Predicate[V]](predicateNode);
                  childNode <- tryChild(c, "children");
                  child <- fromJsonNode[Node[K, V, T, Unit]](childNode)
                ) yield (feature, predicate, child)
              }.toList

              children.find { _.isFailure } match {
                case Some(Failure(e)) => Failure(InversionFailure(n, e))
                case _ => Success(SplitNode[K, V, T, Unit](children.map { _.get }))
              }
            }
          }
        }
      }

    new AbstractJsonNodeInjection[Tree[K, V, T]] {
      def apply(tree: Tree[K, V, T]) = toJsonNode(tree.root)
      override def invert(n: JsonNode) = fromJsonNode[Node[K, V, T, Unit]](n).map { root => Tree(root) }
    }
  }

  implicit def treeJsonStringInjection[K, V, T](implicit jsonInj: JsonNodeInjection[Tree[K, V, T]]): Injection[Tree[K, V, T], String] =
    JsonInjection.toString[Tree[K, V, T]]
}

object KryoInjections {
  implicit def tree2Bytes[K, V, T]: Injection[Tree[K, V, T], Array[Byte]] = new AbstractInjection[Tree[K, V, T], Array[Byte]] {
    override def apply(a: Tree[K, V, T]) = KryoInjection(a)
    override def invert(b: Array[Byte]) = KryoInjection.invert(b).asInstanceOf[util.Try[Tree[K, V, T]]]
  }

  implicit def tree2String[K, V, T]: Injection[Tree[K, V, T], String] = Injection.connect[Tree[K, V, T], Array[Byte], Base64String, String]
}<|MERGE_RESOLUTION|>--- conflicted
+++ resolved
@@ -108,13 +108,10 @@
             }
             case Some("not") => fromJsonNode[Predicate[V]](n.get("not")).map { Not(_) }
             case Some("or") => fromJsonNode[List[Predicate[V]]](n.get("or")).map { AnyOf(_) }
-<<<<<<< HEAD
-=======
             case Some("exists") =>
               val predNode = n.get("exists")
               if (predNode.isNull) Success(IsPresent[V](None))
               else fromJsonNode[Predicate[V]](predNode).map(p => IsPresent(Some(p)))
->>>>>>> 62798753
             case _ => sys.error("Not a predicate node")
           }
         }
